--- conflicted
+++ resolved
@@ -4,14 +4,9 @@
 terminal = "kitty"                                                                                        # Used to start applications
 
 [debug]
-<<<<<<< HEAD
 try_suppress_errors     =   false                                   # Disables the error screen for errors
 try_suppress_warnings   =   true                                    # Disables the error screen for warnings
 app_paths               =   ["~/.local/share/applications/"]        # Adds paths for Sherlock to look for desktop files
-=======
-try_suppress_errors = false  # Disables the error screen for errors
-try_suppress_warnings = true # Disables the error screen for warnings
->>>>>>> 645b3230
 
 [appearance]
 width = 900 # Sets the width of the main window
@@ -24,7 +19,6 @@
 icon_size = 22 # Sets the icon size for the tiles
 
 [behavior]
-<<<<<<< HEAD
 caching                 =   true                                    # If set to true, will enable caching
 cache                   =   "~/.cache/sherlock_desktop_cache.json"  # Sets the location for caching files
 daemonize               =   false                                   # Enables daemon mode
@@ -39,14 +33,4 @@
 fallback                =   "~/.config/sherlock/fallback.json"
 css                     =   "~/.config/sherlock/gruvbox.css"
 alias                   =   "~/.config/sherlock/sherlock_alias.json"
-ignore                  =   "~/.config/sherlock/sherlockignore"
-=======
-caching = true                                 # If set to true, will enable caching
-cache = "~/.cache/sherlock_desktop_cache.json" # Sets the location for caching files
-daemonize = false                              # Enables daemon mode
-animation = true                               # Enables startup animations
-
-[binds]
-prev = "None" # Sets an additional bind for selection the previous item in the list
-next = "None" # Sets an additional bind for selection the next item in the list
->>>>>>> 645b3230
+ignore                  =   "~/.config/sherlock/sherlockignore"