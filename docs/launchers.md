--- conflicted
+++ resolved
@@ -1,11 +1,11 @@
 # Launchers
-Launchers are the backbone of Sherlock. Each of Sherlock's items – including applications, custom commands, or functional widgets like the weather – inherit from a Launcher. The `fallback.json` file can be thought of as something like Sherlock's "package manager", used to toggle specific features on and off or to customize their behavior.<br>
-
-<<<<<<< HEAD
-Launchers are the backbone of Sherlock. Each of Sherlock's items – including applications, custom commands, or functional widgets like the weather – inherit from a Launcher. The `fallback.json` file can be thought of as something like Sherlock's "package manager", used to toggle specific features on and off or to customize their behavior.<br>
-
-=======
->>>>>>> ccab8a1c
+
+Launchers are the backbone of Sherlock. Each of Sherlock's items – including
+applications, custom commands, or functional widgets like the weather – inherit
+from a Launcher. The `fallback.json` file can be thought of as something like
+Sherlock's "package manager", used to toggle specific features on and off or to
+customize their behavior.<br>
+
 The default location for the `fallback.json` file is in your Sherlock config
 directory (`/home/user/.config/sherlock/`). If the file does not exist, you'll
 be greeted with a warning and the default fallback file – [packaged in the
@@ -60,7 +60,6 @@
 | `actions`     | `[FC]` | Sets custom actions for launchers or – if applicable – its children. Examples: [Debug Launcher](#debug-launcher), Detailed: [Actions](#actions)|
 
 ## Complex Attributes
-<<<<<<< HEAD
 
 ### actions
 
@@ -77,50 +76,24 @@
 
 **Arguments**:
 
-=======
-
-### actions
-Actions are used to define entries within Sherlock's context menu. They are defined as an array of actions, following a simple structure:
-```json
-{
-    "name": "display name",
-    "exec": "should be executed",
-    "icon": "display icon",
-    "method": "some method"
-}
-```
-**Arguments**:
->>>>>>> ccab8a1c
 - `name`: Defines the name to be shown in the context menu
 - `icon`: Defines the icon to be shown in the context menu
 - `exec`: The argument to be processed by `method`. For instance, in case of `app_launcher`, this should be the app with its flags
 - `method`: The function to be executed whenever you activate this menu entry
 
-<<<<<<< HEAD
 #### Available Methods
-=======
-#### Available Methods 
->>>>>>> ccab8a1c
 
 - `category`: Uses the `exec` to open a new mode
 - `app_launcher`: Opens the `exec` as an app
 - `web_launcher`: Opens the `exec` as a link in your default web browser
 - `command`: Opens the `exec` as a command
 - `debug`: Matches the `exec` against
-<<<<<<< HEAD
   - `clear_cache`: To clear the application's cache
   - `show_errors`: To switch to the error/warning screen
   - `reset_counts`: To reset the execution counter
 
 ---
 
-=======
-    - `clear_cache`: To clear the application's cache
-    - `show_errors`: To switch to the error/warning screen
-    - `reset_counts`: To reset the execution counter
-
----
->>>>>>> ccab8a1c
 ## Category Launcher
 
 <br>
