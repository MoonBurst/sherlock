use gio::glib::WeakRef;
use gtk4::{
    self,
    gdk::{self, Key, ModifierType},
    prelude::*,
    ApplicationWindow, Builder, Entry, EventControllerKey, Justification,
};

use gtk4::{Box as HVBox, ListBox, ScrolledWindow};
use std::rc::Rc;

use super::tiles::{util::TextViewTileBuilder, Tile};
use super::util::*;
use crate::g_subclasses::sherlock_row::SherlockRow;
use crate::loader::pipe_loader::PipeData;

pub fn display_pipe(
    _window: &ApplicationWindow,
    pipe_content: Vec<PipeData>,
    method: &str,
) -> HVBox {
    // Initialize the builder with the correct path
    let builder = Builder::from_resource("/dev/skxxtz/sherlock/ui/search.ui");

    // Get the requred object references
    let stack_page: HVBox = builder.object("vbox").unwrap();
    let search_bar: Entry = builder.object("search-bar").unwrap_or_default();
    let result_viewport: ScrolledWindow = builder.object("scrolled-window").unwrap();
    let results: Rc<ListBox> = Rc::new(builder.object("result-frame").unwrap());

    let keyword = search_bar.text();

    let tiles = Tile::pipe_data(&pipe_content, &method, &keyword);
    tiles.into_iter().for_each(|tile| results.append(&tile));

    result_viewport.set_policy(gtk4::PolicyType::Automatic, gtk4::PolicyType::Automatic);
    results.focus_first();

    let search_bar_clone = search_bar.clone();
    stack_page.connect_realize(move |_| {
        search_bar_clone.grab_focus();
    });

    let custom_binds = ConfKeys::new();

    change_event(&search_bar, &results, pipe_content, &method);

<<<<<<< HEAD
    nav_event(window, results, result_viewport.downgrade());
    return vbox;
=======
    nav_event(
        &stack_page,
        results,
        search_bar,
        result_viewport,
        custom_binds,
    );
    return stack_page;
>>>>>>> 75f54bde
}
pub fn display_raw<T: AsRef<str>>(content: T, center: bool) -> HVBox {
    let builder = TextViewTileBuilder::new("/dev/skxxtz/sherlock/ui/text_view_tile.ui");
    let buffer = builder.content.buffer();
    builder.content.add_css_class("raw_text");
    builder.content.set_monospace(true);
    let sanitized: String = content.as_ref().chars().filter(|&c| c != '\0').collect();
    buffer.set_text(&sanitized);
    if center {
        builder.content.set_justification(Justification::Center);
    }
    return builder.object;
}

fn nav_event(
<<<<<<< HEAD
    window: &ApplicationWindow,
    results_ev_nav: Rc<ListBox>,
    result_viewport: WeakRef<ScrolledWindow>,
=======
    stack: &HVBox,
    results: Rc<ListBox>,
    search_bar: Entry,
    result_viewport: ScrolledWindow,
    custom_binds: ConfKeys,
>>>>>>> 75f54bde
) {
    let event_controller = EventControllerKey::new();
    event_controller.set_propagation_phase(gtk4::PropagationPhase::Capture);
    event_controller.connect_key_pressed(move |_, key, i, modifiers| {
        match key {
            k if Some(k) == custom_binds.prev
                && custom_binds
                    .prev_mod
                    .map_or(true, |m| modifiers.contains(m)) =>
            {
                results.focus_prev(&result_viewport);
                return true.into();
            }
            k if Some(k) == custom_binds.next
                && custom_binds
                    .next_mod
                    .map_or(true, |m| modifiers.contains(m)) =>
            {
                results.focus_next(&result_viewport);
                return true.into();
            }
            gdk::Key::Up => {
                results.focus_prev(&result_viewport);
            }
            gdk::Key::Down => {
                results.focus_next(&result_viewport);
                return true.into();
            }
            gdk::Key::BackSpace => {
                let mut ctext = search_bar.text().to_string();
                if custom_binds
                    .shortcut_modifier
                    .map_or(false, |modifier| modifiers.contains(modifier))
                {
                    let _ = search_bar.set_text("");
                    ctext.clear();
                }
                if ctext.is_empty() {
                    let _ =
                        search_bar.activate_action("win.switch-mode", Some(&"all".to_variant()));
                }
                results.focus_first();
            }
            gdk::Key::Return => {
                if let Some(row) = results.selected_row().and_downcast_ref::<SherlockRow>() {
                    row.emit_by_name::<()>("row-should-activate", &[]);
                }
            }
            Key::_1 | Key::_2 | Key::_3 | Key::_4 | Key::_5 => {
                if custom_binds
                    .shortcut_modifier
                    .map_or(false, |modifier| modifiers.contains(modifier))
                {
                    let key_index = match key {
                        Key::_1 => 1,
                        Key::_2 => 2,
                        Key::_3 => 3,
                        Key::_4 => 4,
                        Key::_5 => 5,
                        _ => return false.into(),
                    };
                    execute_by_index(&*results, key_index);
                    return true.into();
                }
            }
            // Pain - solution for shift-tab since gtk handles it as an individual event
            _ if i == 23 && modifiers.contains(ModifierType::SHIFT_MASK) => {
                let shift = Some(ModifierType::SHIFT_MASK);
                let tab = Some(Key::Tab);
                if custom_binds.prev_mod == shift && custom_binds.prev == tab {
                    results.focus_prev(&result_viewport);
                    return true.into();
                } else if custom_binds.next_mod == shift && custom_binds.next == tab {
                    results.focus_next(&result_viewport);
                    return true.into();
                }
            }
            _ => (),
        }
        false.into()
    });

    stack.add_controller(event_controller);
}

fn change_event(
    search_bar: &Entry,
    results: &Rc<ListBox>,
    pipe_content: Vec<PipeData>,
    method: &str,
) {
    //Cloning:
    let results_ev_changed = Rc::clone(results);
    let pipe_content_clone = pipe_content.clone();
    let method = method.to_string();

    search_bar.connect_changed(move |search_bar| {
        let current_text = search_bar.text();

        while let Some(row) = results_ev_changed.last_child() {
            results_ev_changed.remove(&row);
        }
        let tiles = Tile::pipe_data(&pipe_content_clone, &method, &current_text);
        tiles
            .into_iter()
            .for_each(|tile| results_ev_changed.append(&tile));

        results_ev_changed.focus_first();
    });
}<|MERGE_RESOLUTION|>--- conflicted
+++ resolved
@@ -1,17 +1,17 @@
-use gio::glib::WeakRef;
 use gtk4::{
     self,
     gdk::{self, Key, ModifierType},
     prelude::*,
     ApplicationWindow, Builder, Entry, EventControllerKey, Justification,
 };
-
-use gtk4::{Box as HVBox, ListBox, ScrolledWindow};
+use gio::glib::{clone::Upgrade, WeakRef};
 use std::rc::Rc;
 
-use super::tiles::{util::TextViewTileBuilder, Tile};
 use super::util::*;
 use crate::g_subclasses::sherlock_row::SherlockRow;
+use gtk4::{Box as HVBox, ListBox, ScrolledWindow};
+
+use super::tiles::{util::TextViewTileBuilder, Tile};
 use crate::loader::pipe_loader::PipeData;
 
 pub fn display_pipe(
@@ -26,10 +26,11 @@
     let stack_page: HVBox = builder.object("vbox").unwrap();
     let search_bar: Entry = builder.object("search-bar").unwrap_or_default();
     let result_viewport: ScrolledWindow = builder.object("scrolled-window").unwrap();
-    let results: Rc<ListBox> = Rc::new(builder.object("result-frame").unwrap());
+    let results: ListBox = builder.object("result-frame").unwrap();
 
     let keyword = search_bar.text();
 
+    //TODO fix memory here
     let tiles = Tile::pipe_data(&pipe_content, &method, &keyword);
     tiles.into_iter().for_each(|tile| results.append(&tile));
 
@@ -42,22 +43,18 @@
     });
 
     let custom_binds = ConfKeys::new();
-
-    change_event(&search_bar, &results, pipe_content, &method);
-
-<<<<<<< HEAD
-    nav_event(window, results, result_viewport.downgrade());
-    return vbox;
-=======
+    let results = results.downgrade();
+
+    change_event(&search_bar, results.clone(), pipe_content, &method);
+
     nav_event(
         &stack_page,
-        results,
-        search_bar,
-        result_viewport,
+        results.clone(),
+        search_bar.downgrade(),
+        result_viewport.downgrade(),
         custom_binds,
     );
     return stack_page;
->>>>>>> 75f54bde
 }
 pub fn display_raw<T: AsRef<str>>(content: T, center: bool) -> HVBox {
     let builder = TextViewTileBuilder::new("/dev/skxxtz/sherlock/ui/text_view_tile.ui");
@@ -73,17 +70,11 @@
 }
 
 fn nav_event(
-<<<<<<< HEAD
-    window: &ApplicationWindow,
-    results_ev_nav: Rc<ListBox>,
+    stack: &HVBox,
+    results: WeakRef<ListBox>,
+    search_bar: WeakRef<Entry>,
     result_viewport: WeakRef<ScrolledWindow>,
-=======
-    stack: &HVBox,
-    results: Rc<ListBox>,
-    search_bar: Entry,
-    result_viewport: ScrolledWindow,
     custom_binds: ConfKeys,
->>>>>>> 75f54bde
 ) {
     let event_controller = EventControllerKey::new();
     event_controller.set_propagation_phase(gtk4::PropagationPhase::Capture);
@@ -94,7 +85,9 @@
                     .prev_mod
                     .map_or(true, |m| modifiers.contains(m)) =>
             {
-                results.focus_prev(&result_viewport);
+                results
+                    .upgrade()
+                    .map(|results| results.focus_prev(&result_viewport));
                 return true.into();
             }
             k if Some(k) == custom_binds.next
@@ -102,34 +95,45 @@
                     .next_mod
                     .map_or(true, |m| modifiers.contains(m)) =>
             {
-                results.focus_next(&result_viewport);
+                results
+                    .upgrade()
+                    .map(|results| results.focus_next(&result_viewport));
                 return true.into();
             }
             gdk::Key::Up => {
-                results.focus_prev(&result_viewport);
+                results
+                    .upgrade()
+                    .map(|results| results.focus_prev(&result_viewport));
             }
             gdk::Key::Down => {
-                results.focus_next(&result_viewport);
+                results
+                    .upgrade()
+                    .map(|results| results.focus_next(&result_viewport));
                 return true.into();
             }
             gdk::Key::BackSpace => {
-                let mut ctext = search_bar.text().to_string();
+                let mut ctext = search_bar
+                    .upgrade()
+                    .map_or(String::new(), |entry| entry.text().to_string());
                 if custom_binds
                     .shortcut_modifier
                     .map_or(false, |modifier| modifiers.contains(modifier))
                 {
-                    let _ = search_bar.set_text("");
+                    search_bar.upgrade().map(|entry| entry.set_text(""));
                     ctext.clear();
                 }
                 if ctext.is_empty() {
-                    let _ =
-                        search_bar.activate_action("win.switch-mode", Some(&"all".to_variant()));
-                }
-                results.focus_first();
+                    let _ = search_bar.upgrade().map(|entry| {
+                        entry.activate_action("win.switch-mode", Some(&"all".to_variant()))
+                    });
+                }
+                results.upgrade().map(|results| results.focus_first());
             }
             gdk::Key::Return => {
-                if let Some(row) = results.selected_row().and_downcast_ref::<SherlockRow>() {
-                    row.emit_by_name::<()>("row-should-activate", &[]);
+                if let Some(upgr) = results.upgrade() {
+                    if let Some(row) = upgr.selected_row().and_downcast_ref::<SherlockRow>() {
+                        row.emit_by_name::<()>("row-should-activate", &[]);
+                    }
                 }
             }
             Key::_1 | Key::_2 | Key::_3 | Key::_4 | Key::_5 => {
@@ -145,7 +149,7 @@
                         Key::_5 => 5,
                         _ => return false.into(),
                     };
-                    execute_by_index(&*results, key_index);
+                    results.upgrade().map(|r| execute_by_index(&r, key_index));
                     return true.into();
                 }
             }
@@ -154,10 +158,14 @@
                 let shift = Some(ModifierType::SHIFT_MASK);
                 let tab = Some(Key::Tab);
                 if custom_binds.prev_mod == shift && custom_binds.prev == tab {
-                    results.focus_prev(&result_viewport);
+                    results
+                        .upgrade()
+                        .map(|results| results.focus_prev(&result_viewport));
                     return true.into();
                 } else if custom_binds.next_mod == shift && custom_binds.next == tab {
-                    results.focus_next(&result_viewport);
+                    results
+                        .upgrade()
+                        .map(|results| results.focus_next(&result_viewport));
                     return true.into();
                 }
             }
@@ -171,26 +179,27 @@
 
 fn change_event(
     search_bar: &Entry,
-    results: &Rc<ListBox>,
+    results: WeakRef<ListBox>,
     pipe_content: Vec<PipeData>,
     method: &str,
 ) {
     //Cloning:
-    let results_ev_changed = Rc::clone(results);
     let pipe_content_clone = pipe_content.clone();
     let method = method.to_string();
 
     search_bar.connect_changed(move |search_bar| {
         let current_text = search_bar.text();
 
-        while let Some(row) = results_ev_changed.last_child() {
-            results_ev_changed.remove(&row);
+        if let Some(results) = results.upgrade(){
+            while let Some(row) = results.last_child() {
+                results.remove(&row);
+            }
+            let tiles = Tile::pipe_data(&pipe_content_clone, &method, &current_text);
+            tiles
+                .into_iter()
+                .for_each(|tile| results.append(&tile));
+
+            results.focus_first();
         }
-        let tiles = Tile::pipe_data(&pipe_content_clone, &method, &current_text);
-        tiles
-            .into_iter()
-            .for_each(|tile| results_ev_changed.append(&tile));
-
-        results_ev_changed.focus_first();
     });
 }