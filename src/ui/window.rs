--- conflicted
+++ resolved
@@ -2,11 +2,7 @@
 use gtk4::{prelude::*, Application, ApplicationWindow, EventControllerKey};
 use gtk4_layer_shell::{Layer, LayerShell};
 
-<<<<<<< HEAD
-use crate::CONFIG;
-=======
 use crate::{APP_STATE, CONFIG};
->>>>>>> ba0defde
 
 pub fn window(application: &Application) -> (ApplicationWindow, Stack) {
     // 618 with, 591 without notification bar
