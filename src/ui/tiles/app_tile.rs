use gtk4::{prelude::*, ListBoxRow};
use std::collections::HashMap;

use crate::launcher::Launcher;
use crate::loader::util::{AppData, Config};

use super::util::{ensure_icon_name, TileBuilder};
use super::Tile;

impl Tile {
    pub fn app_tile(
        launcher: &Launcher,
        index: i32,
        keyword: &str,
        commands: HashMap<String, AppData>,
        app_config: &Config,
    ) -> (i32, Vec<ListBoxRow>) {
        let mut results: Vec<ListBoxRow> = Default::default();
        let mut index_ref = index;

        for (key, value) in commands.into_iter() {
            if value
                .search_string
                .to_lowercase()
                .contains(&keyword.to_lowercase())
            {
                let builder = TileBuilder::new("/dev/skxxtz/sherlock/ui/tile.ui", index_ref, true);

                let icon = if app_config.appearance.recolor_icons {
                    ensure_icon_name(value.icon)
                } else {
                    value.icon
                };
                let tile_name = key.replace("{keyword}", keyword);
                builder.display_tag_start(&value.tag_start, keyword);
                builder.display_tag_end(&value.tag_end, keyword);

                if launcher.name.is_empty() {
                    builder.category.set_visible(false);
                }
                builder.category.set_text(&launcher.name);
                builder.icon.set_icon_name(Some(&icon));
                builder.title.set_markup(&tile_name);
                builder.add_default_attrs(
                    Some(&launcher.method),
<<<<<<< HEAD
                    Some(keyword),
                    Some(keyword),
=======
                    Some(&keyword),
                    Some(&keyword),
>>>>>>> ba0defde
                    Some(&value.exec),
                    None,
                );

                index_ref += 1;
                results.push(builder.object);
            }
        }
        return (index_ref, results);
    }
}<|MERGE_RESOLUTION|>--- conflicted
+++ resolved
@@ -43,13 +43,8 @@
                 builder.title.set_markup(&tile_name);
                 builder.add_default_attrs(
                     Some(&launcher.method),
-<<<<<<< HEAD
-                    Some(keyword),
-                    Some(keyword),
-=======
                     Some(&keyword),
                     Some(&keyword),
->>>>>>> ba0defde
                     Some(&value.exec),
                     None,
                 );
