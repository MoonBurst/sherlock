use futures::future::join_all;
use gdk_pixbuf::subclass::prelude::ObjectSubclassIsExt;
use gio::{glib::WeakRef, ActionEntry, ListStore};
use gtk4::{
    self,
    gdk::{self, Key, ModifierType},
    prelude::*,
    Builder, CustomFilter, CustomSorter, EventControllerKey, FilterListModel, Image,
    ListScrollFlags, ListView, Overlay, SelectionModel, SignalListItemFactory, SingleSelection,
    SortListModel, Spinner,
};
use gtk4::{glib, ApplicationWindow, Entry};
use gtk4::{Box as GtkBox, Label, ScrolledWindow};
use levenshtein::levenshtein;
use simd_json::prelude::ArrayTrait;
use std::cell::RefCell;
use std::collections::HashMap;
use std::rc::Rc;

use super::tiles::util::{AsyncLauncherTile, SherlockSearch};
use super::util::*;
use crate::launcher::{Launcher, ResultItem};
use crate::CONFIG;
use crate::{actions::execute_from_attrs, g_subclasses::sherlock_row::SherlockRow};

#[allow(dead_code)]
struct SearchUI {
    result_viewport: WeakRef<ScrolledWindow>,
    results: WeakRef<ListView>,
    // will be later used for split view to display information about apps/commands
    preview_box: WeakRef<GtkBox>,
    search_bar: WeakRef<Entry>,
    search_icon_holder: WeakRef<GtkBox>,
    mode_title: WeakRef<Label>,
    spinner: WeakRef<Spinner>,
    selection: WeakRef<SingleSelection>,
    filter: WeakRef<CustomFilter>,
    sorter: WeakRef<CustomSorter>,
    binds: ConfKeys,
}
//     current_task: &Rc<RefCell<Option<glib::JoinHandle<()>>>>,
fn update(
    update_tiles: Vec<AsyncLauncherTile>,
    current_task: &Rc<RefCell<Option<glib::JoinHandle<()>>>>,
) {
    let current_task_clone = Rc::clone(current_task);
    let task = glib::MainContext::default().spawn_local({
        async move {
            // Set spinner active
            let spinner_row = update_tiles.get(0).map(|t| t.row.clone());
            if let Some(row) = spinner_row.as_ref().and_then(|row| row.upgrade()) {
                let _ = row.activate_action("win.spinner-mode", Some(&true.to_variant()));
            }
            // Make async tiles update concurrently
            let futures: Vec<_> = update_tiles
                .into_iter()
                .map(|mut widget| {
                    let current_text = String::new();
                    async move {
                        let mut attrs = widget.attrs.clone();

                        // Process text tile
                        if let Some(opts) = &widget.text_tile {
                            attrs = opts.update(&widget, &current_text, attrs).await;
                        }

                        // Process image replacement
                        if let Some(opts) = &widget.image_replacement {
                            opts.update(&widget).await;
                        }

                        // Process weather tile
                        if let Some(wtr) = &widget.weather_tile {
                            wtr.update(&widget).await
                        }

                        // Connect row-should-activate signal
                        widget.row.upgrade().map(|row| {
                            if let Some(signal) = widget.signal_id {
                                row.disconnect(signal);
                            }
                            let signal_id = row.connect("row-should-activate", false, move |row| {
                                let row = row.first().map(|f| f.get::<SherlockRow>().ok())??;
                                execute_from_attrs(&row, &attrs);
                                None
                            });
                            widget.signal_id = Some(signal_id);
                        });
                    }
                })
                .collect();

            let _ = join_all(futures).await;
            // Set spinner inactive
            if let Some(row) = spinner_row.as_ref().and_then(|row| row.upgrade()) {
                let _ = row.activate_action("win.spinner-mode", Some(&false.to_variant()));
            }
            *current_task_clone.borrow_mut() = None;
        }
    });
    *current_task.borrow_mut() = Some(task);
}
pub fn search(
    launchers: &Vec<Launcher>,
    window: &ApplicationWindow,
    stack_page_ref: &Rc<RefCell<String>>,
) -> GtkBox {
    // Initialize the view to show all apps
    let (search_query, mode, modes, stack_page, ui) = construct_window(&launchers);
    ui.result_viewport
        .upgrade()
        .map(|view| view.set_policy(gtk4::PolicyType::Automatic, gtk4::PolicyType::Automatic));

    let initial_mode = mode.borrow().clone();
    let modes_clone = modes.clone();
    let mode_clone = Rc::clone(&mode);

    let search_bar = ui.search_bar.clone();
    stack_page.connect_realize(move |_| {
        search_bar
            .upgrade()
            .map(|search_bar| search_bar.grab_focus());
    });

    nav_event(
        ui.selection.clone(),
        ui.results.clone(),
        ui.search_bar.clone(),
        ui.binds,
        stack_page_ref,
    );
    change_event(
        ui.search_bar.clone(),
        ui.results,
        modes,
        &mode,
        ui.filter,
        ui.sorter,
        ui.selection,
        &search_query,
    );

    // Improved mode selection
    let search_bar = ui.search_bar.clone();
    let mode_action = ActionEntry::builder("switch-mode")
        .parameter_type(Some(&String::static_variant_type()))
        .state(initial_mode.to_variant())
        .activate(move |_, action, parameter| {
            let state = action.state().and_then(|s| s.get::<String>());
            let parameter = parameter.and_then(|p| p.get::<String>());

            if let (Some(mut state), Some(mut parameter)) = (state, parameter) {
                match parameter.as_str() {
                    "search" => {
                        ui.search_icon_holder
                            .upgrade()
                            .map(|holder| holder.set_css_classes(&["back"]));
                        ui.mode_title
                            .upgrade()
                            .map(|title| title.set_text("Search"));
                    }
                    _ => {
                        parameter.push_str(" ");
                        let mode_name = modes_clone.get(&parameter);
                        match mode_name {
                            Some(name) => {
                                ui.search_icon_holder
                                    .upgrade()
                                    .map(|holder| holder.set_css_classes(&["back"]));
                                ui.mode_title.upgrade().map(|title| {
                                    title.set_text(name.as_deref().unwrap_or_default())
                                });
                                *mode_clone.borrow_mut() = parameter.clone();
                                state = parameter;
                            }
                            _ => {
                                ui.search_icon_holder
                                    .upgrade()
                                    .map(|holder| holder.set_css_classes(&["search"]));
                                ui.mode_title.upgrade().map(|title| title.set_text("All"));
                                parameter = String::from("all ");
                                *mode_clone.borrow_mut() = parameter.clone();
                                state = parameter;
                            }
                        }
                        let search_bar = search_bar.clone();
                        glib::idle_add_local(move || {
                            // to trigger homescreen rebuild
                            search_bar.upgrade().map(|entry| {
                                entry.set_text("\n");
                                entry.set_text("");
                            });
                            glib::ControlFlow::Break
                        });
                        action.set_state(&state.to_variant());
                    }
                }
            }
        })
        .build();

    // Spinner action
    let spinner_clone = ui.spinner;
    let action_spinner = ActionEntry::builder("spinner-mode")
        .parameter_type(Some(&bool::static_variant_type()))
        .activate(move |_, _, parameter| {
            let parameter = parameter.and_then(|p| p.get::<bool>());
            parameter.map(|p| {
                if p {
                    spinner_clone
                        .upgrade()
                        .map(|spinner| spinner.set_css_classes(&["spinner-appear"]));
                } else {
                    spinner_clone
                        .upgrade()
                        .map(|spinner| spinner.set_css_classes(&["spinner-disappear"]));
                };
                spinner_clone
                    .upgrade()
                    .map(|spinner| spinner.set_spinning(p));
            });
        })
        .build();

    let search_bar = ui.search_bar.clone();
    let action_clear_win = ActionEntry::builder("clear-search")
        .activate(move |_: &ApplicationWindow, _, _| {
            let search_bar = search_bar.clone();
            glib::idle_add_local(move || {
                search_bar.upgrade().map(|entry| entry.set_text(""));
                glib::ControlFlow::Break
            });
        })
        .build();
    window.add_action_entries([mode_action, action_clear_win, action_spinner]);

    return stack_page;
}

fn construct_window(
    launchers: &Vec<Launcher>,
) -> (
    Rc<RefCell<String>>,
    Rc<RefCell<String>>,
    HashMap<String, Option<String>>,
    GtkBox,
    SearchUI,
) {
    // Collect Modes
    let custom_binds = ConfKeys::new();
    let original_mode = CONFIG
        .get()
        .and_then(|c| c.behavior.sub_menu.as_deref())
        .unwrap_or("all");
    let mode = Rc::new(RefCell::new(original_mode.to_string()));
    let search_text = Rc::new(RefCell::new(String::from("")));
    let modes: HashMap<String, Option<String>> = launchers
        .iter()
        .filter_map(|item| item.alias.as_ref().map(|alias| (alias, &item.name)))
        .map(|(alias, name)| (format!("{} ", alias), name.clone()))
        .collect();

    // Initialize the builder with the correct path
    let builder = Builder::from_resource("/dev/skxxtz/sherlock/ui/search.ui");

    // Get the required object references
    let vbox: GtkBox = builder.object("vbox").unwrap();
    let results: ListView = builder.object("result-frame").unwrap();
    results.set_focusable(false);

    let search_icon_holder: GtkBox = builder.object("search-icon-holder").unwrap_or_default();
    search_icon_holder.add_css_class("search");
    // Create the search icon
    let search_icon = Image::new();
    search_icon.set_icon_name(Some("system-search-symbolic"));
    search_icon.set_widget_name("search-icon");
    search_icon.set_halign(gtk4::Align::End);
    // Create the back arrow
    let search_icon_back = Image::new();
    search_icon_back.set_icon_name(Some("go-previous-symbolic"));
    search_icon_back.set_widget_name("search-icon-back");
    search_icon_back.set_halign(gtk4::Align::End);
    // Set search icons
    let overlay = Overlay::new();
    overlay.set_child(Some(&search_icon));
    overlay.add_overlay(&search_icon_back);

    // Setup model and factory
    let model = ListStore::new::<SherlockRow>();
    let factory = make_factory();
    results.set_factory(Some(&factory));

    // Setup selection
    let sorter = make_sorter(&search_text);
    let filter = make_filter(&search_text, &mode);
    let filter_model = FilterListModel::new(Some(model.clone()), Some(filter.clone()));
    let sorted_model = SortListModel::new(Some(filter_model), Some(sorter.clone()));
    sorted_model.connect_items_changed({
        let mod_str = custom_binds.shortcut_modifier_str.clone();
        move |myself, _, removed, added| {
            if added != 0 || removed != 0 {
                let mut index = 0;
                for i in 0..myself.n_items() {
                    if let Some(item) = myself.item(i).and_downcast::<SherlockRow>() {
                        if item.imp().shortcut.get() {
                            if let Some(shortcut_holder) = item.shortcut_holder() {
                                index += shortcut_holder.remove_shortcut();
                            }
                        }
                    } else {
                        break;
                    }
                }
                let mut index = 0;
                for i in 0..myself.n_items() {
                    if index == 5 {
                        break;
                    }
                    if let Some(item) = myself.item(i).and_downcast::<SherlockRow>() {
                        if item.imp().shortcut.get() {
                            if let Some(shortcut_holder) = item.shortcut_holder() {
                                index += shortcut_holder.apply_shortcut(index + 1, &mod_str);
                            }
                        }
                    } else {
                        break;
                    }
                }
            }
        }
    });

    let selection = SingleSelection::new(Some(sorted_model));
    results.set_model(Some(&selection));

    // Launcher setup
    let (async_launchers, non_async_launchers): (Vec<Launcher>, Vec<Launcher>) = launchers
        .clone()
        .into_iter()
        .partition(|launcher| launcher.r#async);
    let mut patches: Vec<ResultItem> = non_async_launchers
        .into_iter()
        .map(|launcher| launcher.get_patch(""))
        .flatten()
        .collect();
    let tile_updates: Vec<AsyncLauncherTile> = async_launchers
        .into_iter()
        .filter_map(|launcher| launcher.get_loader_widget(""))
        .map(|(update, tile)| {
            patches.push(tile);
            update
        })
        .collect();

    // Start first update cycle to update async tiles
    let current_task: Rc<RefCell<Option<glib::JoinHandle<()>>>> = Rc::new(RefCell::new(None));
    update(tile_updates, &current_task);

    for item in patches.iter() {
        let row_item = &item.row_item;
        row_item.set_shortcut_holder(item.shortcut_holder.clone());
        model.append(row_item);
    }
<<<<<<< HEAD
=======
    results.set_model(Some(&selection));
    results.set_factory(Some(&factory));
>>>>>>> 59a2a4bb

    let (_, n_items) = selection.focus_first();
    if n_items > 0 {
        results.scroll_to(0, ListScrollFlags::NONE, None);
    }

    // Show notification-bar
    CONFIG.get().map(|c| {
        if !c.appearance.status_bar {
            let n: Option<GtkBox> = builder.object("status-bar");
            n.map(|n| n.set_visible(false));
        }
    });

    search_icon_holder.append(&overlay);

    let spinner: Spinner = builder.object("status-bar-spinner").unwrap_or_default();
    let preview_box: GtkBox = builder.object("preview_box").unwrap_or_default();
    let search_bar: Entry = builder.object("search-bar").unwrap_or_default();
    let result_viewport: ScrolledWindow = builder.object("scrolled-window").unwrap_or_default();
    let mode_title: Label = builder.object("category-type-label").unwrap_or_default();
    let ui = SearchUI {
        result_viewport: result_viewport.downgrade(),
        results: results.downgrade(),
        preview_box: preview_box.downgrade(),
        search_bar: search_bar.downgrade(),
        search_icon_holder: search_icon_holder.downgrade(),
        mode_title: mode_title.downgrade(),
        spinner: spinner.downgrade(),
        selection: selection.downgrade(),
        filter: filter.downgrade(),
        sorter: sorter.downgrade(),
        binds: custom_binds,
    };
    CONFIG.get().map(|c| {
        ui.result_viewport.upgrade().map(|viewport| {
            viewport.set_size_request((c.appearance.width as f32 * 0.4) as i32, 10);
        });
        ui.search_icon_holder
            .upgrade()
            .map(|holder| holder.set_visible(c.appearance.search_icon));
        search_icon.set_pixel_size(c.appearance.icon_size);
        search_icon_back.set_pixel_size(c.appearance.icon_size);
    });

    (search_text, mode, modes, vbox, ui)
}
<<<<<<< HEAD
fn make_factory()->SignalListItemFactory{
=======
fn make_factory() -> SignalListItemFactory {
>>>>>>> 59a2a4bb
    let factory = SignalListItemFactory::new();
    factory.connect_bind(|_, item| {
        let item = item
            .downcast_ref::<gtk4::ListItem>()
            .expect("Item mut be a ListItem");
        let row = item
            .item()
            .clone()
            .and_downcast::<SherlockRow>()
            .expect("Row should be SherlockRow");
        item.set_child(Some(&row));
    });
    factory
}
fn make_filter(search_text: &Rc<RefCell<String>>, mode: &Rc<RefCell<String>>) -> CustomFilter {
    CustomFilter::new({
        let search_text = Rc::clone(search_text);
        let search_mode = Rc::clone(mode);
        move |entry| {
            let item = entry.downcast_ref::<SherlockRow>().unwrap();
            let (home, only_home) = item.home();
            let alias = item.alias();
            let priority = item.priority();

            let mode = search_mode.borrow().trim().to_string();
            let current_text = search_text.borrow().clone();
            let is_home = current_text.is_empty() && mode == "all";

            if is_home {
                if home || only_home {
                    return true;
                }
                return false;
            } else {
                if mode != "all" {
                    if only_home || mode != alias {
                        return false;
                    }
                    if current_text.is_empty() {
                        return true;
                    }
                } else if priority <= 1.0 {
                    return false;
                }
                item.search().fuzzy_match(&current_text)
            }
        }
    })
}
fn make_sorter(search_text: &Rc<RefCell<String>>) -> CustomSorter {
    CustomSorter::new({
        let search_text = Rc::clone(search_text);

        fn make_prio(prio: f32, edits: usize) -> f32 {
            let normalized = (1000.0 / edits as f32).round() / 1000.0;
            let counters = prio.fract() / 1000.0;
            prio.trunc() + 1.0 + counters - normalized.clamp(0.0, 1.0)
        }
        move |item_a, item_b| {
            let search_text = search_text.borrow();

            let item_a = item_a.downcast_ref::<SherlockRow>().unwrap();
            let item_b = item_b.downcast_ref::<SherlockRow>().unwrap();

            let mut priority_a = item_a.priority();
            let mut priority_b = item_b.priority();

            if !search_text.is_empty() {
                priority_a = make_prio(
                    item_a.priority(),
                    levenshtein(&search_text, &item_a.search()),
                );
                priority_b = make_prio(
                    item_b.priority(),
                    levenshtein(&search_text, &item_b.search()),
                );
            }

            priority_a.total_cmp(&priority_b).into()
        }
    })
}

fn nav_event(
    selection: WeakRef<SingleSelection>,
    results: WeakRef<ListView>,
    search_bar: WeakRef<Entry>,
    custom_binds: ConfKeys,
    stack_page: &Rc<RefCell<String>>,
) {
    let stack_page = Rc::clone(stack_page);
    let event_controller = EventControllerKey::new();
    event_controller.set_propagation_phase(gtk4::PropagationPhase::Capture);
    event_controller.connect_key_pressed({
        let search_bar = search_bar.clone();
        fn move_prev(selection: &WeakRef<SingleSelection>, results: &WeakRef<ListView>) {
            let (new_index, n_items) = selection
                .upgrade()
                .map_or((0, 0), |results| results.focus_prev());
            results.upgrade().map(|results| {
                if n_items > 0 {
                    results.scroll_to(new_index, ListScrollFlags::NONE, None)
                }
            });
        }
        fn move_next(selection: &WeakRef<SingleSelection>, results: &WeakRef<ListView>) {
            let (new_index, n_items) = selection
                .upgrade()
                .map_or((0, 0), |results| results.focus_next());
            results.upgrade().map(|results| {
                if new_index < n_items {
                    results.scroll_to(new_index, ListScrollFlags::NONE, None)
                }
            });
        }
        move |_, key, i, modifiers| {
            if stack_page.borrow().as_str() != "search-page" {
                return false.into();
            };
            match key {
                k if Some(k) == custom_binds.prev
                    && custom_binds
                        .prev_mod
                        .map_or(true, |m| modifiers.contains(m)) =>
                {
                    move_prev(&selection, &results);
                    return true.into();
                }
                k if Some(k) == custom_binds.next
                    && custom_binds
                        .next_mod
                        .map_or(true, |m| modifiers.contains(m)) =>
                {
                    move_next(&selection, &results);
                    return true.into();
                }
                gdk::Key::Up => {
                    move_prev(&selection, &results);
                    return true.into();
                }
                gdk::Key::Down => {
                    move_next(&selection, &results);
                    return true.into();
                }
                gdk::Key::BackSpace => {
                    let mut ctext = search_bar
                        .upgrade()
                        .map_or(String::new(), |entry| entry.text().to_string());
                    if custom_binds
                        .shortcut_modifier
                        .map_or(false, |modifier| modifiers.contains(modifier))
                    {
                        search_bar.upgrade().map(|entry| entry.set_text(""));
                        ctext.clear();
                    }
                    if ctext.is_empty() {
                        let _ = search_bar.upgrade().map(|entry| {
                            entry.activate_action("win.switch-mode", Some(&"all".to_variant()))
                        });
                    }
                    // Focus first item and check for overflow
                    if let Some((_, n_items)) =
                        selection.upgrade().map(|results| results.focus_first())
                    {
                        if n_items > 0 {
                            results
                                .upgrade()
                                .map(|results| results.scroll_to(0, ListScrollFlags::NONE, None));
                        }
                    }
                }
                gdk::Key::Return => {
                    if let Some(upgr) = selection.upgrade() {
                        if let Some(row) = upgr.selected_item().and_downcast::<SherlockRow>() {
                            row.emit_by_name::<()>("row-should-activate", &[]);
                        }
                    }
                }
                _ if key.to_unicode().and_then(|c| c.to_digit(10)).is_some() => {
                    if custom_binds
                        .shortcut_modifier
                        .map_or(false, |modifier| modifiers.contains(modifier))
                    {
                        if let Some(index) = key
                            .name()
                            .and_then(|name| name.parse::<u32>().ok().map(|v| v - 1))
                        {
                            selection.upgrade().map(|r| r.execute_by_index(index));
                            return true.into();
                        }
                    }
                }
                // Pain - solution for shift-tab since gtk handles it as an individual event
                _ if i == 23 && modifiers.contains(ModifierType::SHIFT_MASK) => {
                    let shift = Some(ModifierType::SHIFT_MASK);
                    let tab = Some(Key::Tab);
                    if custom_binds.prev_mod == shift && custom_binds.prev == tab {
                        move_prev(&selection, &results);
                        return true.into();
                    } else if custom_binds.next_mod == shift && custom_binds.next == tab {
                        move_next(&selection, &results);
                        return true.into();
                    }
                }
                _ => (),
            }
            false.into()
        }
    });

    search_bar
        .upgrade()
        .map(|entry| entry.add_controller(event_controller));
}

fn change_event(
    search_bar: WeakRef<Entry>,
    results: WeakRef<ListView>,
    modes: HashMap<String, Option<String>>,
    mode: &Rc<RefCell<String>>,
    filter: WeakRef<CustomFilter>,
    sorter: WeakRef<CustomSorter>,
    selection: WeakRef<SingleSelection>,
    search_query: &Rc<RefCell<String>>,
) -> Option<()> {
    let search_bar = search_bar.upgrade()?;
    search_bar.connect_changed({
        let mode_clone = Rc::clone(mode);
        let search_query_clone = Rc::clone(search_query);

        move |search_bar| {
            let mut current_text = search_bar.text().to_string();
            if current_text.len() == 1 && current_text != "\n" {
                let _ = search_bar.activate_action("win.switch-mode", Some(&"search".to_variant()));
            } else if current_text.len() == 0 && mode_clone.borrow().as_str() == "all" {
                let _ = search_bar.activate_action("win.switch-mode", Some(&"all".to_variant()));
            }
            let trimmed = current_text.trim();
            if !trimmed.is_empty() && modes.contains_key(&current_text) {
                // Logic to apply modes
                let _ = search_bar.activate_action("win.switch-mode", Some(&trimmed.to_variant()));
                current_text.clear();
            }
            *search_query_clone.borrow_mut() = current_text.clone();
            // clear_shortcuts(&results);
            filter
                .upgrade()
                .map(|filter| filter.changed(gtk4::FilterChange::Different));
            sorter
                .upgrade()
                .map(|sorter| sorter.changed(gtk4::SorterChange::Different));
            // update_shortcuts(&results, &mod_str);
            if let Some((_, n_items)) = selection.upgrade().map(|results| results.focus_first()) {
                results.upgrade().map(|results| {
                    if n_items > 0 {
                        results.scroll_to(0, ListScrollFlags::NONE, None);
                    }
                });
            }
        }
    });
    Some(())
}<|MERGE_RESOLUTION|>--- conflicted
+++ resolved
@@ -295,6 +295,7 @@
     let filter = make_filter(&search_text, &mode);
     let filter_model = FilterListModel::new(Some(model.clone()), Some(filter.clone()));
     let sorted_model = SortListModel::new(Some(filter_model), Some(sorter.clone()));
+
     sorted_model.connect_items_changed({
         let mod_str = custom_binds.shortcut_modifier_str.clone();
         move |myself, _, removed, added| {
@@ -361,11 +362,8 @@
         row_item.set_shortcut_holder(item.shortcut_holder.clone());
         model.append(row_item);
     }
-<<<<<<< HEAD
-=======
     results.set_model(Some(&selection));
     results.set_factory(Some(&factory));
->>>>>>> 59a2a4bb
 
     let (_, n_items) = selection.focus_first();
     if n_items > 0 {
@@ -413,11 +411,7 @@
 
     (search_text, mode, modes, vbox, ui)
 }
-<<<<<<< HEAD
 fn make_factory()->SignalListItemFactory{
-=======
-fn make_factory() -> SignalListItemFactory {
->>>>>>> 59a2a4bb
     let factory = SignalListItemFactory::new();
     factory.connect_bind(|_, item| {
         let item = item
