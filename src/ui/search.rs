--- conflicted
+++ resolved
@@ -16,10 +16,7 @@
 use crate::launcher::{construct_tiles, Launcher};
 use crate::{AppState, APP_STATE, CONFIG};
 
-<<<<<<< HEAD
-=======
 #[allow(dead_code)]
->>>>>>> ba0defde
 struct SearchUI {
     result_viewport: ScrolledWindow,
     // will be later used for split view to display information about apps/commands
@@ -83,8 +80,6 @@
             .set_size_request((c.appearance.width as f32 * 0.4) as i32, -1);
     }
 
-<<<<<<< HEAD
-=======
     APP_STATE.with(|app_state| {
         let new_state = app_state.borrow_mut().take().map(|old_state| {
             Rc::new(AppState {
@@ -95,8 +90,6 @@
         });
         *app_state.borrow_mut() = new_state;
     });
-
->>>>>>> ba0defde
     (mode, modes, vbox, ui, results)
 }
 
