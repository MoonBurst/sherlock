use gio::prelude::*;
use gtk4::{prelude::*, Application, ApplicationWindow};
<<<<<<< HEAD
use gtk4::{EventController, Stack, Widget};
=======
use gtk4::{Entry, EventController, Stack, Widget};
>>>>>>> ba0defde
use loader::util::SherlockErrorType;
use std::cell::RefCell;
use std::rc::Rc;
use std::sync::OnceLock;
<<<<<<< HEAD
use std::{env, process};
=======
use std::{env, process, thread};
>>>>>>> ba0defde

mod actions;
mod daemon;
mod launcher;
mod loader;
mod lock;
mod ui;

const SOCKET_PATH: &str = "/tmp/sherlock_daemon.socket";

use daemon::deamon::SherlockDeamon;
use loader::{
    util::{Config, SherlockError},
    Loader,
};
use ui::util::show_stack_page;

struct AppState {
    window: Option<ApplicationWindow>,
    stack: Option<Stack>,
    search_bar: Option<Entry>,
}
impl AppState {
    pub fn add_stack_page<T, U>(&self, child: T, name: U)
    where
        T: IsA<Widget>,
        U: AsRef<str>,
    {
        if let Some(stack) = &self.stack {
            stack.add_named(&child, Some(name.as_ref()));
        }
    }

    pub fn add_event_listener<T: IsA<EventController>>(&self, controller: T) {
        if let Some(window) = &self.window {
            window.add_controller(controller);
        }
    }
    pub fn remove_event_listener<T: IsA<EventController>>(&self, controller: &T) {
        if let Some(window) = &self.window {
            window.remove_controller(controller);
        }
    }
}

thread_local! {
    static APP_STATE: RefCell<Option<Rc<AppState>>> = RefCell::new(None);
}
static CONFIG: OnceLock<Config> = OnceLock::new();

#[tokio::main]
async fn main() {
    let mut startup_errors: Vec<SherlockError> = Vec::new();
    let mut non_breaking: Vec<SherlockError> = Vec::new();

    // Check for '.lock'-file to only start a single instance
    let lock_file = "/tmp/sherlock.lock";
    let _ = match lock::ensure_single_instance(lock_file) {
        Ok(lock) => lock,
        Err(msg) => {
            eprintln!("{}", msg);
            process::exit(1);
        }
    };

    let sherlock_flags = Loader::load_flags()
        .map_err(|e| startup_errors.push(e))
        .unwrap_or_default();

    // Parse configs from 'config.toml'
    let (app_config, n) = Loader::load_config(&sherlock_flags)
        .map_err(|e| startup_errors.push(e))
        .unwrap_or(loader::util::Config::default());
    non_breaking.extend(n);

    match CONFIG.set(app_config.clone()) {
        Ok(_) => {}
        Err(_) => {
            startup_errors.push(SherlockError {
                error: SherlockErrorType::ConfigError(None),
                traceback: format!(""),
            });
        }
    };

    let _ = Loader::load_resources().map_err(|e| startup_errors.push(e));

    // Initialize application
    let application = Application::new(
        Some("dev.skxxtz.sherlock"),
        gio::ApplicationFlags::HANDLES_COMMAND_LINE,
    );

    if let Some(config) = CONFIG.get() {
        env::set_var("GSK_RENDERER", &config.appearance.gsk_renderer);
    }

    // Needed in order start Sherlock without glib flag handling
    application.connect_command_line(|app, _| {
        app.activate();
        0
    });

    application.connect_activate(move |app| {
        let mut error_list = startup_errors.clone();
        let mut non_breaking = non_breaking.clone();

        // Initialize launchers from 'fallback.json'
        let (launchers, n) = Loader::load_launchers(&sherlock_flags)
            .map_err(|e| error_list.push(e))
            .unwrap_or_default();
        non_breaking.extend(n);

        // Load custom icons from icon path specified in 'config.toml'
        let n = Loader::load_icon_theme();
        non_breaking.extend(n);

        // Load CSS Stylesheet
        let n = Loader::load_css(&sherlock_flags)
            .map_err(|e| error_list.push(e))
            .unwrap_or_default();
        non_breaking.extend(n);

        // Main logic for the Search-View
        let (window, stack) = ui::window::window(&app);
<<<<<<< HEAD
=======

        // creating app state
>>>>>>> ba0defde
        let state = Rc::new(AppState {
            window: Some(window),
            stack: Some(stack),
            search_bar: None,
        });
        APP_STATE.with(|app_state| *app_state.borrow_mut() = Some(state));

        // Either show user-specified content or show normal search
        let pipe = Loader::load_pipe_args();
        if pipe.is_empty() {
            ui::search::search(launchers);
        } else {
            if sherlock_flags.display_raw {
                ui::user::display_raw(pipe, sherlock_flags.center_raw);
            } else {
                let lines: Vec<String> = pipe
                    .split("\n")
                    .filter(|s| !s.is_empty())
                    .map(|s| s.to_string())
                    .collect();
                ui::user::display_pipe(lines);
            }
        };

        // Logic for the Error-View
        if !app_config.debug.try_surpress_errors {
            let show_errors = !error_list.is_empty();
            let show_warnings = !app_config.debug.try_surpress_warnings && !non_breaking.is_empty();
            if show_errors || show_warnings {
                ui::error_view::errors(&error_list, &non_breaking);
                show_stack_page("error-page", None);
            }
        }

<<<<<<< HEAD
        // Show window
        APP_STATE.with(|state| {
            if let Some(ref state) = *state.borrow() {
                state.window.as_ref().map(|window| window.present());
=======
        // Logic for handling the daemonization
        if let Some(c) = CONFIG.get() {
            match c.behavior.daemonize {
                true => {
                    // deamonize option

                    // Cache the results
                    ui::window::show_window();
                    ui::window::hide_window(false);

                    thread::spawn(move || {
                        SherlockDeamon::new(SOCKET_PATH);
                    });
                }
                false => {
                    // Show window without daemonizing
                    ui::window::show_window();
                }
>>>>>>> ba0defde
            }
        }
    });
<<<<<<< HEAD

=======
>>>>>>> ba0defde
    application.run();
}<|MERGE_RESOLUTION|>--- conflicted
+++ resolved
@@ -1,19 +1,11 @@
 use gio::prelude::*;
 use gtk4::{prelude::*, Application, ApplicationWindow};
-<<<<<<< HEAD
-use gtk4::{EventController, Stack, Widget};
-=======
 use gtk4::{Entry, EventController, Stack, Widget};
->>>>>>> ba0defde
 use loader::util::SherlockErrorType;
 use std::cell::RefCell;
 use std::rc::Rc;
 use std::sync::OnceLock;
-<<<<<<< HEAD
-use std::{env, process};
-=======
 use std::{env, process, thread};
->>>>>>> ba0defde
 
 mod actions;
 mod daemon;
@@ -139,11 +131,8 @@
 
         // Main logic for the Search-View
         let (window, stack) = ui::window::window(&app);
-<<<<<<< HEAD
-=======
 
         // creating app state
->>>>>>> ba0defde
         let state = Rc::new(AppState {
             window: Some(window),
             stack: Some(stack),
@@ -178,12 +167,6 @@
             }
         }
 
-<<<<<<< HEAD
-        // Show window
-        APP_STATE.with(|state| {
-            if let Some(ref state) = *state.borrow() {
-                state.window.as_ref().map(|window| window.present());
-=======
         // Logic for handling the daemonization
         if let Some(c) = CONFIG.get() {
             match c.behavior.daemonize {
@@ -202,13 +185,8 @@
                     // Show window without daemonizing
                     ui::window::show_window();
                 }
->>>>>>> ba0defde
             }
         }
     });
-<<<<<<< HEAD
-
-=======
->>>>>>> ba0defde
     application.run();
 }